/*
 * Copyright Amazon.com, Inc. or its affiliates. All Rights Reserved.
 * SPDX-License-Identifier: Apache-2.0
 */

package software.amazon.smithy.lsp.syntax;

import java.math.BigDecimal;
import java.util.ArrayList;
import java.util.List;
import software.amazon.smithy.lsp.document.Document;
import software.amazon.smithy.utils.SimpleParser;

/**
 * Parser for {@link Syntax.Node} and {@link Syntax.Statement}. See
 * {@link Syntax} for more details on the design of the parser.
 *
 * <p>This parser can be used to parse a single {@link Syntax.Node} by itself,
 * or to parse a list of {@link Syntax.Statement} in a Smithy file.
 */
final class Parser extends SimpleParser {
    final List<Syntax.Err> errors = new ArrayList<>();
    final List<Syntax.Statement> statements = new ArrayList<>();
    private final Document document;
    private final boolean isJson;

    private Parser(Document document, boolean isJson) {
        super(document.borrowText());
        this.document = document;
        this.isJson = isJson;
    }

    static Parser forIdl(Document document) {
        return new Parser(document, false);
    }

    static Parser forJson(Document document) {
        return new Parser(document, true);
    }

    Syntax.Node parseNode() {
        ws();
        return switch (peek()) {
            case '{' -> obj();
            case '"' -> str();
            case '[' -> arr();
            case '-' -> num();
            default -> {
                if (isDigit()) {
                    yield num();
                } else if (isIdentStart()) {
                    yield ident();
                }

                int start = position();
                do {
                    skip();
                } while (!isWs() && !isNodeStructuralBreakpoint() && !eof() && is(','));
                int end = position();
                Syntax.Node.Err err = new Syntax.Node.Err("unexpected token " + document.copySpan(start, end));
                err.start = start;
                err.end = end;
                yield err;
            }
        };
    }

    void parseIdl() {
        try {
            ws();
            while (!eof()) {
                statement();
                ws();
            }
        } catch (Parser.Eof e) {
            // This is used to stop parsing when eof is encountered even if we're
            // within many layers of method calls.
            Syntax.Statement.Err err = new Syntax.Statement.Err(e.message);
            err.start = position();
            err.end = position();
            addError(err);
        }
    }

    void parseIdlBetween(int start, int end) {
        try {
            rewindTo(start);
            ws();
            while (!eof() && position() < end) {
                statement();
                ws();
            }
        } catch (Parser.Eof e) {
            Syntax.Statement.Err err = new Syntax.Statement.Err(e.message);
            err.start = position();
            err.end = position();
            addError(err);
        }
    }

    private void addStatement(Syntax.Statement statement) {
        statements.add(statement);
    }

    private void addError(Syntax.Err err) {
        errors.add(err);
    }

    private void setStart(Syntax.Item item) {
        if (eof()) {
            item.start = position() - 1;
        } else {
            item.start = position();
        }
    }

    private int positionForStart() {
        if (eof()) {
            return position() - 1;
        } else {
            return position();
        }
    }

    private void setEnd(Syntax.Item item) {
        item.end = position();
    }

    private void rewindTo(int pos) {
        int line = document.lineOfIndex(pos);
        int lineIndex = document.indexOfLine(line);
        this.rewind(pos, line + 1, pos - lineIndex + 1);
    }

    private int currentLine() {
        return line() - 1;
    }

    private Syntax.Node traitNode() {
        skip(); // '('
        ws();
        return switch (peek()) {
            case '{' -> obj();
            case '"' -> {
                int pos = position();
                Syntax.Node str = str();
                ws();
                if (is(':')) {
                    yield traitValueKvps(pos);
                } else {
                    yield str;
                }
            }
            case '[' -> arr();
            case '-' -> num();
            default -> {
                if (isDigit()) {
                    yield num();
                } else if (isIdentStart()) {
                    int pos = position();
                    Syntax.Node ident = nodeIdent();
                    ws();
                    if (is(':')) {
                        yield traitValueKvps(pos);
                    } else {
                        yield ident;
                    }
                } else if (is(')')) {
                    Syntax.Node.Kvps kvps = new Syntax.Node.Kvps();
                    setStart(kvps);
                    setEnd(kvps);
                    yield kvps;
                }

                int start = position();
                do {
                    skip();
                } while (!isWs() && !isStructuralBreakpoint() && !eof());
                int end = position();
                Syntax.Node.Err err;
                if (eof()) {
                    err = new Syntax.Node.Err("unexpected eof");
                } else {
                    err = new Syntax.Node.Err("unexpected token " + document.copySpan(start, end));
                }
                err.start = start;
                err.end = end;
                yield err;
            }
        };
    }

    private Syntax.Node traitValueKvps(int from) {
        rewindTo(from);
        Syntax.Node.Kvps kvps = new Syntax.Node.Kvps();
        setStart(kvps);
        while (!eof()) {
            if (is(')')) {
                setEnd(kvps);
                return kvps;
            }

            Syntax.Node.Err kvpErr = kvp(kvps, ')');
            if (kvpErr != null) {
                addError(kvpErr);
            }

            ws();
        }
        kvps.end = position() - 1;
        return kvps;
    }

    private Syntax.Node nodeIdent() {
        int start = position();
        // assume there's _something_ here
        do {
            skip();
        } while (!isWs() && !isStructuralBreakpoint() && !eof());
        int end = position();
        return new Syntax.Ident(currentLine(), start, end, document.copySpan(start, end));
    }

    private Syntax.Node.Obj obj() {
        Syntax.Node.Obj obj = new Syntax.Node.Obj();
        setStart(obj);
        skip();
        ws();
        while (!eof()) {
            if (is('}')) {
                skip();
                setEnd(obj);
                obj.kvps.start = obj.start;
                obj.kvps.end = obj.end;
                return obj;
            }

            if (isJson && is(',')) {
                Syntax.Node.Err err = new Syntax.Node.Err("expected key");
                setStart(err);
                skip();
                setEnd(err);
                ws();
                continue;
            }

            Syntax.Err kvpErr = kvp(obj.kvps, '}');
            if (kvpErr != null) {
                addError(kvpErr);
            }

            ws();
            if (isJson && is(',')) {
                skip();
                ws();
            }
        }
        Syntax.Node.Err err = new Syntax.Node.Err("missing }");
        setStart(err);
        setEnd(err);
        addError(err);

        setEnd(obj);
        return obj;
    }

    private Syntax.Node.Err kvp(Syntax.Node.Kvps kvps, char close) {
        int start = positionForStart();
        Syntax.Node keyValue = parseNode();
        Syntax.Node.Err err = null;
        Syntax.Node.Str key = null;
        switch (keyValue) {
            case Syntax.Node.Str s -> {
                key = s;
            }
            case Syntax.Node.Err e -> {
                err = e;
            }
            default -> {
                err = nodeErr(keyValue, "unexpected " + keyValue.type());
            }
        }

        ws();

        Syntax.Node.Kvp kvp = null;
        if (key != null) {
            kvp = new Syntax.Node.Kvp(key);
            kvp.start = start;
            kvps.add(kvp);
        }

        if (is(':')) {
            if (kvp != null) {
                kvp.colonPos = position();
            }
            skip();
            ws();
        } else if (eof()) {
            return nodeErr("unexpected eof");
        } else {
            if (err != null) {
                addError(err);
            }

            err = nodeErr("expected :");
        }

        if (is(close)) {
            if (err != null) {
                addError(err);
            }
            if (kvp != null) {
                setEnd(kvp);
            }
            return nodeErr("expected value");
        }

        if (is(',')) {
            skip();
            if (kvp != null) {
                setEnd(kvp);
            }
            if (err != null) {
                addError(err);
            }

            return nodeErr("expected value");
        }

        Syntax.Node value = parseNode();
        if (value instanceof Syntax.Node.Err e) {
            if (err != null) {
                addError(err);
            }
            err = e;
        } else if (err == null) {
            kvp.value = value;
            kvp.end = value.end;
            if (is(',')) {
                skip();
            }
            return null;
        }

        return err;
    }

    private Syntax.Node.Arr arr() {
        Syntax.Node.Arr arr = new Syntax.Node.Arr();
        setStart(arr);
        skip();
        ws();
        while (!eof()) {
            if (is(']')) {
                skip();
                setEnd(arr);
                return arr;
            }

            Syntax.Node elem = parseNode();
            if (elem instanceof Syntax.Node.Err e) {
                addError(e);
            } else {
                arr.elements.add(elem);
            }
            ws();
            if (is(',')) {
                skip();
            }
            ws();
        }

        Syntax.Node.Err err = nodeErr("missing ]");
        addError(err);

        setEnd(arr);
        return arr;
    }

    private Syntax.Node str() {
        int start = position();
        skip(); // '"'
        if (is('"')) {
            skip();

            if (is('"')) {
                skip();

                // text block
                int end = document.nextIndexOf("\"\"\"", position());
                if (end == -1) {
                    rewindTo(document.length() - 1);
                    Syntax.Node.Err err = new Syntax.Node.Err("unclosed text block");
                    err.start = start;
                    err.end = document.length();
                    return err;
                }

                rewindTo(end + 3);
                int strEnd = position();
                return new Syntax.Node.Str(currentLine(), start, strEnd, document.copySpan(start + 3, strEnd - 3));
            }

            // Empty string
            int strEnd = position();
            return new Syntax.Node.Str(currentLine(), start, strEnd, "");
        }

        int last = '"';

        // Potential micro-optimization - only loop while position < line end
        while (!isNl() && !eof()) {
            if (is('"') && last != '\\') {
                skip(); // '"'
                int strEnd = position();
                return new Syntax.Node.Str(currentLine(), start, strEnd, document.copySpan(start + 1, strEnd - 1));
            }
            last = peek();
            skip();
        }

        Syntax.Node.Err err = new Syntax.Node.Err("unclosed string literal");
        err.start = start;
        setEnd(err);
        return err;
    }

    private Syntax.Node num() {
        int start = position();
        while (!isWs() && !isNodeStructuralBreakpoint() && !eof()) {
            skip();
        }

        String token = document.copySpan(start, position());
        if (token == null) {
            throw new RuntimeException("unhandled eof in node num");
        }

        Syntax.Node value;
        try {
            BigDecimal numValue = new BigDecimal(token);
            value = new Syntax.Node.Num(numValue);
        } catch (NumberFormatException e) {
            value = new Syntax.Node.Err(String.format("%s is not a valid number", token));
        }
        value.start = start;
        setEnd(value);
        return value;
    }

    private boolean isNodeStructuralBreakpoint() {
        return switch (peek()) {
            case '{', '[', '}', ']', ',', ':', ')' -> true;
            default -> false;
        };
    }

    private Syntax.Node.Err nodeErr(Syntax.Node from, String message) {
        Syntax.Node.Err err = new Syntax.Node.Err(message);
        err.start = from.start;
        err.end = from.end;
        return err;
    }

    private Syntax.Node.Err nodeErr(String message) {
        Syntax.Node.Err err = new Syntax.Node.Err(message);
        setStart(err);
        setEnd(err);
        return err;
    }

    private void skipUntilStatementStart() {
        while (!is('@') && !is('$') && !isIdentStart() && !eof()) {
            skip();
        }
    }

    private void skipUntilIdentifierOrBreakpoint() {
        while (!isIdentStart() && !isStructuralBreakpoint() && !eof()) {
            skip();
        }
    }

    private void statement() {
        if (is('@')) {
            traitApplication(null);
        } else if (is('$')) {
            control();
        } else {
            // Shape, apply
            int start = position();
            Syntax.Ident ident = ident();
            if (ident.isEmpty()) {
                if (!isWs()) {
                    // TODO: Capture all this in an error
                    skipUntilStatementStart();
                }
                return;
            }

            sp();
            Syntax.Ident name = ident();
            if (name.isEmpty()) {
                Syntax.Statement.Incomplete incomplete = new Syntax.Statement.Incomplete(ident);
                incomplete.start = start;
                incomplete.end = position();
                addStatement(incomplete);

                if (!isWs()) {
                    skip();
                }
                return;
            }

            String identCopy = ident.stringValue();

            switch (identCopy) {
                case "apply" -> {
                    apply(start, name);
                    return;
                }
                case "metadata" -> {
                    metadata(start, name);
                    return;
                }
                case "use" -> {
                    use(start, name);
                    return;
                }
                case "namespace" -> {
                    namespace(start, name);
                    return;
                }
                default -> {
                }
            }

            Syntax.Statement.ShapeDef shapeDef = new Syntax.Statement.ShapeDef(ident, name);
            shapeDef.start = start;
            setEnd(shapeDef);
            addStatement(shapeDef);

            sp();
            optionalForResourceAndMixins();
            ws();

            switch (identCopy) {
                case "enum", "intEnum" -> {
                    var block = startBlock(null);

                    ws();
                    while (!is('}') && !eof()) {
                        enumMember(block);
                        ws();
                    }

                    endBlock(block);
                }
                case "structure", "list", "map", "union" -> {
                    var block = startBlock(null);

                    ws();
                    while (!is('}') && !eof()) {
                        member(block);
                        ws();
                    }

                    endBlock(block);
                }
                case "resource", "service" -> {
                    var block = startBlock(null);

                    ws();
                    while (!is('}') && !eof()) {
                        nodeMember(block);
                        ws();
                    }

                    endBlock(block);
                }
                case "operation" -> {
                    var block = startBlock(null);
                    // This is different from the other member parsing because it needs more fine-grained loop/branch
                    // control to deal with inline structures
                    operationMembers(block);
                    endBlock(block);
                }
                default -> {
                }
            }
        }
    }

    private Syntax.Statement.Block startBlock(Syntax.Statement.Block parent) {
        Syntax.Statement.Block block = new Syntax.Statement.Block(parent, statements.size());
        setStart(block);
        addStatement(block);
        if (is('{')) {
            skip();
        } else {
            addErr(position(), position(), "expected {");
            recoverToMemberStart();
        }
        return block;
    }

    private void endBlock(Syntax.Statement.Block block) {
        block.lastStatementIndex = statements.size() - 1;
        throwIfEofAndFinish("expected }", block); // This will stop execution
        skip(); // '}'
        setEnd(block);
    }

    private void operationMembers(Syntax.Statement.Block parent) {
        ws();
        while (!is('}') && !eof()) {
            int opMemberStart = position();
            Syntax.Ident memberName = ident();

            int colonPos = -1;
            sp();
            if (is(':')) {
                colonPos = position();
                skip(); // ':'
            } else {
                addErr(position(), position(), "expected :");
                if (isWs()) {
                    var memberDef = new Syntax.Statement.MemberDef(parent, memberName);
                    memberDef.start = opMemberStart;
                    setEnd(memberDef);
                    addStatement(memberDef);
                    ws();
                    continue;
                }
            }

            if (is('=')) {
                skip(); // '='
                inlineMember(parent, opMemberStart, memberName);
                ws();
                continue;
            }

            ws();

            var nodeMemberDef = new Syntax.Statement.NodeMemberDef(parent, memberName);
            nodeMemberDef.start = opMemberStart;
            nodeMemberDef.colonPos = colonPos;
            nodeMemberDef.value = parseNode();
            setEnd(nodeMemberDef);
            addStatement(nodeMemberDef);

            ws();
        }
    }

    private void control() {
        int start = position();
        skip(); // '$'
        Syntax.Ident ident = ident();
        Syntax.Statement.Control control = new Syntax.Statement.Control(ident);
        control.start = start;
        addStatement(control);
        sp();

        if (!is(':')) {
            addErr(position(), position(), "expected :");
            if (isWs()) {
                setEnd(control);
                return;
            }
        } else {
            skip();
        }

        control.value = parseNode();
        setEnd(control);
    }

    private void apply(int start, Syntax.Ident name) {
        Syntax.Statement.Apply apply = new Syntax.Statement.Apply(name);
        apply.start = start;
        setEnd(apply);
        addStatement(apply);

        sp();
        if (is('@')) {
            traitApplication(null);
        } else if (is('{')) {
            var block = startBlock(null);

            ws();
            while (!is('}') && !eof()) {
                if (!is('@')) {
                    addErr(position(), position(), "expected trait");
                    return;
                }
                traitApplication(block);
                ws();
            }

            endBlock(block);
        } else {
            addErr(position(), position(), "expected trait or block");
        }
    }

    private void metadata(int start, Syntax.Ident name) {
        Syntax.Statement.Metadata metadata = new Syntax.Statement.Metadata(name);
        metadata.start = start;
        addStatement(metadata);

        sp();
        if (!is('=')) {
            addErr(position(), position(), "expected =");
            if (isWs()) {
                setEnd(metadata);
                return;
            }
        } else {
            skip();
        }
        metadata.value = parseNode();
        setEnd(metadata);
    }

    private void use(int start, Syntax.Ident name) {
        Syntax.Statement.Use use = new Syntax.Statement.Use(name);
        use.start = start;
        setEnd(use);
        addStatement(use);
    }

    private void namespace(int start, Syntax.Ident name) {
        Syntax.Statement.Namespace namespace = new Syntax.Statement.Namespace(name);
        namespace.start = start;
        setEnd(namespace);
        addStatement(namespace);
    }

    private void optionalForResourceAndMixins() {
        int maybeStart = position();
        Syntax.Ident maybe = optIdent();

        if (maybe.stringValue().equals("for")) {
            sp();
            Syntax.Ident resource = ident();
            Syntax.Statement.ForResource forResource = new Syntax.Statement.ForResource(resource);
            forResource.start = maybeStart;
            addStatement(forResource);
            ws();
            setEnd(forResource);
            maybeStart = position();
            maybe = optIdent();
        }

        if (maybe.stringValue().equals("with")) {
            sp();
            Syntax.Statement.Mixins mixins = new Syntax.Statement.Mixins();
            mixins.start = maybeStart;

            if (!is('[')) {
                addErr(position(), position(), "expected [");
            } else {
                skip();
            }

            ws();
            while (!isStructuralBreakpoint() && !eof()) {
                if (!isIdentStart()) {
                    var errStart = position();
                    skipUntilIdentifierOrBreakpoint();
                    var errEnd = position();
                    addErr(errStart, errEnd, "expected identifier");
                    continue;
                }

                mixins.mixins.add(ident());
                ws();
            }

            if (is(']')) {
                skip(); // ']'
            } else {
                // We either have another structural breakpoint, or eof
                addErr(position(), position(), "expected ]");
            }

            setEnd(mixins);
            addStatement(mixins);
        }
    }

    private void member(Syntax.Statement.Block parent) {
        if (is('@')) {
            traitApplication(parent);
        } else if (is('$')) {
            elidedMember(parent);
        } else if (isIdentStart()) {
            int start = positionForStart();
            Syntax.Ident name = ident();
            Syntax.Statement.MemberDef memberDef = new Syntax.Statement.MemberDef(parent, name);
            memberDef.start = start;
            addStatement(memberDef);

            sp();
            if (is(':')) {
                memberDef.colonPos = position();
                skip();
            } else {
                addErr(position(), position(), "expected :");
                if (isWs() || is('}')) {
                    setEnd(memberDef);
                    return;
                }
            }
            ws();

            memberDef.target = ident();
            setEnd(memberDef);
            ws();

            if (is('=')) {
                skip();
                parseNode();
                ws();
            }

        } else {
            addErr(position(), position(),
                    "unexpected token " + peekSingleCharForMessage() + " expected trait or member");
            recoverToMemberStart();
        }
    }

    private void enumMember(Syntax.Statement.Block parent) {
        if (is('@')) {
            traitApplication(parent);
        } else if (isIdentStart()) {
            int start = positionForStart();
            Syntax.Ident name = ident();
            var enumMemberDef = new Syntax.Statement.EnumMemberDef(parent, name);
            enumMemberDef.start = start;
            setEnd(enumMemberDef); // Set the enumMember end right after ident processed for simple enum member.
            addStatement(enumMemberDef);

            ws();
            if (is('=')) {
                skip(); // '='
                ws();
                enumMemberDef.value = parseNode();
                setEnd(enumMemberDef); // Override the previous enumMember end if assignment exists.
            }
        } else {
            addErr(position(), position(),
                    "unexpected token " + peekSingleCharForMessage() + " expected trait or member");
            recoverToMemberStart();
        }
    }

    private void elidedMember(Syntax.Statement.Block parent) {
        int start = positionForStart();
        skip(); // '$'
        Syntax.Ident name = ident();
        var elidedMemberDef = new Syntax.Statement.ElidedMemberDef(parent, name);
        elidedMemberDef.start = start;
        setEnd(elidedMemberDef);
        addStatement(elidedMemberDef);
    }

    private void inlineMember(Syntax.Statement.Block parent, int start, Syntax.Ident name) {
        var inlineMemberDef = new Syntax.Statement.InlineMemberDef(parent, name);
        inlineMemberDef.start = start;
        setEnd(inlineMemberDef);
        addStatement(inlineMemberDef);

        ws();
        while (is('@')) {
            traitApplication(parent);
            ws();
        }
        throwIfEof("expected {");

        optionalForResourceAndMixins();
        ws();

        var block = startBlock(parent);
        ws();
        while (!is('}') && !eof()) {
            member(block);
            ws();
        }
        endBlock(block);
    }

    private void nodeMember(Syntax.Statement.Block parent) {
        int start = positionForStart();
        Syntax.Ident name = ident();
        var nodeMemberDef = new Syntax.Statement.NodeMemberDef(parent, name);
        nodeMemberDef.start = start;

        sp();
        if (is(':')) {
            nodeMemberDef.colonPos = position();
            skip(); // ':'
        } else {
            addErr(position(), position(), "expected :");
            if (isWs() || is('}')) {
                setEnd(nodeMemberDef);
                addStatement(nodeMemberDef);
                return;
            }
        }

        ws();
        if (is('}')) {
            addErr(nodeMemberDef.colonPos, nodeMemberDef.colonPos, "expected node");
        } else {
            nodeMemberDef.value = parseNode();
        }
        setEnd(nodeMemberDef);
        addStatement(nodeMemberDef);
    }

    private void traitApplication(Syntax.Statement.Block parent) {
        int startPos = position();
        skip(); // '@'
        Syntax.Ident id = ident();
        var application = new Syntax.Statement.TraitApplication(parent, id);
        application.start = startPos;
        addStatement(application);

        if (is('(')) {
            int start = position();
            application.value = traitNode();
            application.value.start = start;
            ws();
            if (is(')')) {
                setEnd(application.value);
                skip(); // ')'
            }
            // Otherwise, traitNode() probably ate it.
        }
        setEnd(application);
    }

    private Syntax.Ident optIdent() {
        if (!isIdentStart()) {
            return Syntax.Ident.EMPTY;
        }
        return ident();
    }

    private Syntax.Ident ident() {
        int start = position();
        if (!isIdentStart()) {
            addErr(start, start, "expected identifier");
            return Syntax.Ident.EMPTY;
        }

        do {
            skip();
        } while (isIdentChar());

        int end = position();
<<<<<<< HEAD
        return new Syntax.Ident(start, end, document.copySpan(start, end));
=======
        if (start == end) {
            addErr(start, end, "expected identifier");
            return Syntax.Ident.EMPTY;
        }
        return new Syntax.Ident(currentLine(), start, end, document.copySpan(start, end));
>>>>>>> 9c6ead35
    }

    private void addErr(int start, int end, String message) {
        Syntax.Statement.Err err = new Syntax.Statement.Err(message);
        err.start = start;
        err.end = end;
        addError(err);
    }

    private void recoverToMemberStart() {
        ws();
        while (!isIdentStart() && !is('@') && !is('$') && !eof()) {
            skip();
            ws();
        }

        throwIfEof("expected member or trait");
    }

    private boolean isStructuralBreakpoint() {
        return switch (peek()) {
            case '{', '[', '(', '}', ']', ')', ':', '=', '@' -> true;
            default -> false;
        };
    }

    private boolean isIdentStart() {
        char peeked = peek();
        return Character.isLetter(peeked) || peeked == '_';
    }

    private boolean isIdentChar() {
        char peeked = peek();
        return Character.isLetterOrDigit(peeked) || peeked == '_' || peeked == '$' || peeked == '.' || peeked == '#';
    }

    private boolean isDigit() {
        return Character.isDigit(peek());
    }

    private boolean isNl() {
        return switch (peek()) {
            case '\n', '\r' -> true;
            default -> false;
        };
    }

    private boolean isWs() {
        return switch (peek()) {
            case '\n', '\r', ' ', '\t' -> true;
            case ',' -> !isJson;
            default -> false;
        };
    }

    private boolean is(char c) {
        return peek() == c;
    }

    private void throwIfEof(String message) {
        if (eof()) {
            throw new Eof(message);
        }
    }

    private void throwIfEofAndFinish(String message, Syntax.Item item) {
        if (eof()) {
            setEnd(item);
            throw new Eof(message);
        }
    }

    /**
     * Used to halt parsing when we reach the end of the file,
     * without having to bubble up multiple layers.
     */
    private static final class Eof extends RuntimeException {
        final String message;

        Eof(String message) {
            this.message = message;
        }
    }

    @Override
    public void ws() {
        while (this.isWs() || is('/')) {
            if (is('/')) {
                while (!isNl() && !eof()) {
                    this.skip();
                }
            } else {
                this.skip();
            }
        }
    }
}<|MERGE_RESOLUTION|>--- conflicted
+++ resolved
@@ -964,15 +964,12 @@
         } while (isIdentChar());
 
         int end = position();
-<<<<<<< HEAD
-        return new Syntax.Ident(start, end, document.copySpan(start, end));
-=======
+
         if (start == end) {
             addErr(start, end, "expected identifier");
             return Syntax.Ident.EMPTY;
         }
         return new Syntax.Ident(currentLine(), start, end, document.copySpan(start, end));
->>>>>>> 9c6ead35
     }
 
     private void addErr(int start, int end, String message) {
