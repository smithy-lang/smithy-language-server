/*
 * Copyright 2020 Amazon.com, Inc. or its affiliates. All Rights Reserved.
 *
 * Licensed under the Apache License, Version 2.0 (the "License").
 * You may not use this file except in compliance with the License.
 * A copy of the License is located at
 *
 *  http://aws.amazon.com/apache2.0
 *
 * or in the "license" file accompanying this file. This file is distributed
 * on an "AS IS" BASIS, WITHOUT WARRANTIES OR CONDITIONS OF ANY KIND, either
 * express or implied. See the License for the specific language governing
 * permissions and limitations under the License.
 */

import org.gradle.api.tasks.testing.logging.TestExceptionFormat
import org.gradle.api.tasks.testing.logging.TestLogEvent


buildscript {
  repositories {
    maven { url "https://plugins.gradle.org/m2/" }
    mavenLocal()
  }
}


plugins {
    // Apply the java plugin to add support for Java
    id "java"

    // Apply the application plugin to add support for building a CLI application.
    id "application"

    id "maven-publish"
    id "signing"
    id "io.codearte.nexus-staging" version "0.30.0"
    id "com.palantir.git-version" version "0.12.3"
    id "checkstyle"
}


version gitVersion().replaceFirst("v", "")

// Reusable license copySpec for building JARs
def licenseSpec = copySpec {
    from "${project.rootDir}/LICENSE"
    from "${project.rootDir}/NOTICE"
}

// Set up tasks that build source and javadoc jars.
task sourcesJar(type: Jar) {
    metaInf.with(licenseSpec)
    from {
        sourceSets.main.allJava
    }
    archiveClassifier = "sources"
}

// Build a javadoc JAR too.
task javadocJar(type: Jar) {
    metaInf.with(licenseSpec)
    from {
        tasks.javadoc
    }
    archiveClassifier = "javadoc"
}

ext {
    // Load the Smithy Language Server version from VERSION.
    libraryVersion = project.file("VERSION").getText('UTF-8').replace(System.lineSeparator(), "")
}

println "Smithy Language Server version: '${libraryVersion}'"

allprojects {
    apply plugin: "java"
    apply plugin: "maven-publish"
    apply plugin: "signing"
    group = "software.amazon.smithy"
    version = libraryVersion
    description = "Language Server Protocol implementation for Smithy"
}

repositories {
    mavenLocal()
    mavenCentral()
}

publishing {
    repositories {
        mavenCentral {
            url = uri("https://aws.oss.sonatype.org/service/local/staging/deploy/maven2/")
            if (project.hasProperty("sonatypeUser")) {
                credentials {
                    username = project.property("sonatypeUser")
                    password = project.property("sonatypePassword")
                }
            }
        }
    }

    publications {
        mavenJava(MavenPublication) {
<<<<<<< HEAD
            groupId = "com.disneystreaming.smithy"
=======
            groupId = project.group
>>>>>>> 9735f125
            artifactId = "smithy-language-server"

            from components.java

            jar

            // Ship the source and javadoc jars.
            artifact(tasks["sourcesJar"])
            artifact(tasks["javadocJar"])

            // Include extra information in the POMs.
            project.afterEvaluate {
                pom {
                    name.set("Smithy Language Server")
                    description.set(project.description)
                    url.set("https://github.com/awslabs/smithy-language-server")
                    licenses {
                        license {
                            name.set("Apache License 2.0")
                            url.set("http://www.apache.org/licenses/LICENSE-2.0.txt")
                            distribution.set("repo")
                        }
                    }
                    developers {
                        developer {
                            id.set("smithy")
                            name.set("Smithy")
                            organization.set("Amazon Web Services")
                            organizationUrl.set("https://aws.amazon.com")
                            roles.add("developer")
                        }
                    }
                    scm {
                        url.set("https://github.com/awslabs/smithy-language-server.git")
                    }
                }
            }
        }
    }

    // Don't sign the artifacts if we didn't get a key and password to use.
    if (project.hasProperty("signingKey") && project.hasProperty("signingPassword")) {
        signing {
            useInMemoryPgpKeys(
                    (String) project.property("signingKey"),
                    (String) project.property("signingPassword"))
            sign(publishing.publications["mavenJava"])
        }
    }
}


dependencies {
    implementation "org.eclipse.lsp4j:org.eclipse.lsp4j:0.14.0"
    implementation "software.amazon.smithy:smithy-model:[1.0, 2.0["
    implementation 'io.get-coursier:interface:1.0.4'


    // Use JUnit test framework
    testImplementation "junit:junit:4.13"
}

tasks.withType(Javadoc).all {
    options.addStringOption('Xdoclint:none', '-quiet')
}

tasks.withType(Test) {
    testLogging {
        events TestLogEvent.PASSED, TestLogEvent.SKIPPED, TestLogEvent.FAILED, TestLogEvent.STANDARD_OUT, TestLogEvent.STANDARD_ERROR
        exceptionFormat TestExceptionFormat.FULL
        showExceptions true
        showCauses true
        showStackTraces true
    }
}

task createProperties(dependsOn: processResources) {
    doLast {
        new File("$buildDir/resources/main/version.properties").withWriter { w ->
            Properties p = new Properties()
            p['version'] = project.version.toString()
            p.store w, null
        }
    }
}

classes {
    dependsOn createProperties
}

application {
    // Define the main class for the application.
    mainClassName = "software.amazon.smithy.lsp.Main"
}

// ==== CheckStyle ====
// https://docs.gradle.org/current/userguide/checkstyle_plugin.html
apply plugin: "checkstyle"
tasks["checkstyleTest"].enabled = false

java {
    sourceCompatibility = JavaVersion.VERSION_1_8
    targetCompatibility = JavaVersion.VERSION_1_8
}

jar {
    from (configurations.compileClasspath.collect { entry -> zipTree(entry) }) {
        exclude "about.html"
        exclude "META-INF/LICENSE"
        exclude "META-INF/NOTICE"
        exclude "META-INF/MANIFEST.MF"
        exclude "META-INF/*.SF"
        exclude "META-INF/*.DSA"
        exclude "META-INF/*.RSA"
    }
    manifest {
        attributes("Main-Class": "software.amazon.smithy.lsp.Main")
    }
}

/*
 * Sonatype Staging Finalization
 * ====================================================
 *
 * When publishing to Maven Central, we need to close the staging
 * repository and release the artifacts after they have been
 * validated. This configuration is for the root project because
 * it operates at the "group" level.
 */
if (project.hasProperty("sonatypeUser") && project.hasProperty("sonatypePassword")) {
    apply plugin: "io.codearte.nexus-staging"
    nexusStaging {
        packageGroup = "software.amazon"
        stagingProfileId = "e789115b6c941"
        username = project.property("sonatypeUser")
        password = project.property("sonatypePassword")
    }
}<|MERGE_RESOLUTION|>--- conflicted
+++ resolved
@@ -102,11 +102,7 @@
 
     publications {
         mavenJava(MavenPublication) {
-<<<<<<< HEAD
-            groupId = "com.disneystreaming.smithy"
-=======
             groupId = project.group
->>>>>>> 9735f125
             artifactId = "smithy-language-server"
 
             from components.java
